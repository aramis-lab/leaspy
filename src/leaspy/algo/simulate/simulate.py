import json
from abc import ABC

from enum import Enum
import numpy as np
import pandas as pd
from scipy.stats import beta
import torch

from leaspy.api import Leaspy
from leaspy.io.outputs import IndividualParameters
from leaspy.algo.base import AbstractAlgo, AlgorithmType
from leaspy.io.outputs.result import Result
from leaspy.io.data.data import Data
from leaspy.exceptions import LeaspyAlgoInputError


class VisitType(Enum):
    DATAFRAME = "dataframe"   # Dataframe of visits
    REGULAR = "regular"       # Regular spaced visits
    RANDOM = "random"         # Random spaced visits

class SimulationAlgorithm(AbstractAlgo):

    name: str = "simulation"
    family: AlgorithmType = AlgorithmType.SIMULATE

    _PARAM_REQUIREMENTS = {
        "dataframe": [
            ("df_visits", pd.DataFrame),
        ],
        "regular": [
            ("pat_nb", int),
            ("regular_visit", (int, float)),
            ("fv_mean", (int, float)),
            ("fv_std", (int, float)),
            ("tf_mean", (int, float)),
            ("tf_std", (int, float)),
        ],
        "random": [
            ("pat_nb", int),
            ("fv_mean", (int, float)),
            ("fv_std", (int, float)),
            ("tf_mean", (int, float)),
            ("tf_std", (int, float)),
            ("distv_mean", (int, float)),
            ("distv_std", (int, float)),
        ]
    }

    def __init__(self, settings):
        super().__init__(settings)
        self.features = settings.parameters["features"]
        self.visit_type = settings.parameters["visit_parameters"]["visit_type"]
        self.set_param_study(settings.parameters["visit_parameters"])
        self._validate_algo_parameters()

    ## --- CHECKS ---
    def _check_visit_type(self):
        if not isinstance(self.visit_type, str):
            raise LeaspyAlgoInputError(
                f"Visit type need to be a string and not : {type(self.visit_type).__name__}"
            )
        try:
            VisitType(self.visit_type)
        except ValueError as e:
            allowed_types = [vt.value for vt in VisitType]
            raise LeaspyAlgoInputError(
                f"Invalid visit type : '{self.visit_type}'. "
                f"Authorized typz : {', '.join(allowed_types)}"
            ) from e


    def _check_features(self):
        if not isinstance(self.features, list):
            raise LeaspyAlgoInputError(
                f"Features need to a be a list and not : {type(self.features).__name__}"
            )
        if len(self.features) == 0:
            raise LeaspyAlgoInputError("List can't be empty")
        
        for i, feature in enumerate(self.features):
            if not isinstance(feature, str):
                raise LeaspyAlgoInputError(
                    f"Invalide feature at position {i}: need to be a string. "
                    f"And not : {type(feature).__name__}"
                )
            if not feature.strip():
                raise LeaspyAlgoInputError(f"Empty feature at the position {i}")

    def _check_params(self, requirements):
        missing_params = []
        type_errors = []
        value_errors = []

        for param, expected_types in requirements:
            if param not in self.param_study:
                missing_params.append(param)
                continue
            value = self.param_study[param]
            if not isinstance(value, expected_types):
                type_names = [t.__name__ for t in expected_types] if isinstance(expected_types, tuple) else expected_types.__name__
                type_errors.append(
                    f"Parameter '{param}': Expected type {type_names}, given {type(value).__name__}"
                )
            if param == 'pat_nb' and value <= 0:
                value_errors.append("Patient number (pat_nb) need to be a positive integer")
                
            if param.endswith('_std') and value < 0:
                value_errors.append(f"Standard deviation ({param}) can't be negative")

        errors = []
        if missing_params:
            errors.append(f"Missing parameters : {', '.join(missing_params)}")
        if type_errors:
            errors.append("Type problems :\n- " + "\n- ".join(type_errors))
        if value_errors:
            errors.append("Invalid value :\n- " + "\n- ".join(value_errors))

        if errors:
            raise LeaspyAlgoInputError("\n".join(errors))

    def _validate_algo_parameters(self):
        self._check_visit_type()
        self._check_features()
        
        requirements = self._PARAM_REQUIREMENTS.get(self.visit_type)
        if not requirements:
            raise LeaspyAlgoInputError(f"No configuration for this type of visit '{self.visit_type}'")
        
        self._check_params(requirements)

        if self.visit_type == "dataframe":
            df = self.param_study["df_visits"]
            if "ID" not in df.columns or "TIME" not in df.columns:
                raise LeaspyAlgoInputError("Dataframe needs to have columns 'ID' and 'TIME'")
            
            if df["TIME"].isnull().any():
                raise LeaspyAlgoInputError("Dataframe has null value in column TIME")

    ## --- SET PARAMETERS ---
    def save_parameters(self, model, path_save): # TODO
        total_params = {
            "study": self.param_study,
             "model": model.parameters
        }
        with open(f"{path_save}params_simulated.json", "w") as outfile:
            json.dump(total_params, outfile)

    def set_param_study(self, dict_param):
        if self.visit_type == "dataframe":
            pat_nb = dict_param["df_visits"].groupby("ID").size().shape[0]

            self.param_study = {
                "pat_nb": pat_nb,
                "df_visits": dict_param["df_visits"],
            }

        elif self.visit_type == "regular":
            self.param_study = {
                "pat_nb": dict_param["pat_nb"],
                "regular_visit": dict_param["regular_visit"],
                "fv_mean": dict_param["fv_mean"],
                "fv_std": dict_param["fv_std"],
                "tf_mean": dict_param["tf_mean"],
                "tf_std": dict_param["tf_std"],
            }

        elif self.visit_type == "random":
            self.param_study = {
                "pat_nb": dict_param["pat_nb"],
                "fv_mean": dict_param["fv_mean"],
                "fv_std": dict_param["fv_std"],
                "tf_mean": dict_param["tf_mean"],
                "tf_std": dict_param["tf_std"],
                "distv_mean": dict_param["distv_mean"],
                "distv_std": dict_param["distv_std"],
            }

    ## ---- SIMULATE ---
    def run_impl(self, model):
        # if seed is not None:
        #     np.random.seed(seed)

        # Simulate RE for RM
        df_ip_rm = self.get_ip_rm(model)
        # model.parameters['xi_mean']

        # G
        self.get_leaspy_model(model)

        # Generate visits ages
        dict_timepoints = self.generate_visit_ages(df_ip_rm)

        # Get all visits observations
        df_sim = self.generate_dataset(model,dict_timepoints, df_ip_rm)

        simulated_data = Data.from_dataframe(df_sim)
        result_obj = Result(data = simulated_data,
                            individual_parameters = df_ip_rm,
                            noise_std = model.parameters["noise_std"].numpy() * 100
         )
        return result_obj

    ## ---- IP ---
    def get_ip_rm(self, model):
        xi_rm = torch.tensor(np.random.normal(
            #self.param_rm["parameters"]["xi_mean"],
            model.parameters['xi_mean'],
            model.parameters['xi_std'],
            #self.param_rm["parameters"]["xi_std"],
            self.param_study["pat_nb"],
        ))

        tau_rm = torch.tensor(np.random.normal(
            #self.param_rm["parameters"]["tau_mean"],
            #self.param_rm["parameters"]["tau_std"],
            model.parameters['tau_mean'],
            model.parameters['tau_std'],
            self.param_study["pat_nb"],
        ))

        if self.visit_type == "dataframe":
            df_ip_rm = pd.DataFrame(
                [xi_rm, tau_rm],
                index=["xi", "tau"],
                columns=[str(i) for i in self.param_study["df_visits"]["ID"].unique()],
            ).T

        else:
            df_ip_rm = pd.DataFrame(
                [xi_rm, tau_rm],
                index=["xi", "tau"],
                columns=[str(i) for i in range(0, self.param_study["pat_nb"])],
            ).T

        # # Space shifts
        # mat = model.state.get_tensor_value("mixing_matrix")
        # #mat = np.array(self.param_rm["parameters"]["mixing_matrix"])
        # #mat = mat.reshape(mat.shape[0], mat.shape[1], 1)
        # mat = mat.unsqueeze(-1)
        # df_wn = pd.DataFrame(
        #     #mat.T.dot(pat)[0, :, :, 0].T,
        #     columns=[f"w_{i}" for i in range(len(self.features))],
        #     index=df_ip_rm.index,
        # )

        # Generate the source tensors
        for i in range(model.source_dimension):
            df_ip_rm[f"sources_{i}"] = torch.tensor(
                np.random.normal(0.0, 1.0, self.param_study["pat_nb"]), dtype=torch.float32
            )
            df_ip_rm[f"sources_{i}"] = (
                df_ip_rm[f"sources_{i}"] - df_ip_rm[f"sources_{i}"].mean()
            ) / df_ip_rm[f"sources_{i}"].std()

        pat = torch.stack([torch.tensor(df_ip_rm[f"sources_{i}"].values, dtype=torch.float32) for i in range(model.source_dimension)], dim=1)
        mat = model.state.get_tensor_value("mixing_matrix")
        result = torch.matmul(mat.transpose(0, 1), pat.transpose(0, 1))

        # Convert the result to a DataFrame
        df_wn = pd.DataFrame(
            result.T,
            columns=[f"w_{i}" for i in range(len(self.features))],
            index=df_ip_rm.index,
        )

        return pd.concat([df_ip_rm, df_wn], axis=1)

    # ---- MODEL ---
    def get_leaspy_model(self,model):
        self.leaspy = Leaspy(
            "logistic", source_dimension = model.source_dimension
        )
        self.leaspy.model = model

    ## ---- RM ---
    def generate_visit_ages(self, df):
        df_ind = df.copy()

        if self.visit_type == "dataframe":
            dict_timepoints = (
                self.param_study["df_visits"]
                .groupby("ID")["TIME"]
                .apply(list)
                .to_dict()
            )

        else:
            mode = (
                self.param_study["fv_mean"]
                * ((self.param_study["fv_std"] - 1) / self.param_study["fv_std"])
                ** self.param_study["fv_std"]
            )  # noqa: F841

            df_ind["AGE_AT_BASELINE"] = (
                df_ind["tau"].apply(lambda x: x.numpy())
                + pd.DataFrame(
                    np.random.normal(
                        self.param_study["fv_mean"],
                        self.param_study["fv_std"],
                        self.param_study["pat_nb"],
                    ),
                    index=df_ind.index,
                )[0]
            )  # /np.exp(df_ind['xi'])

            df_ind["AGE_FOLLOW_UP"] = df_ind["AGE_AT_BASELINE"] + np.random.normal(
                self.param_study["tf_mean"],
                self.param_study["tf_std"],
                self.param_study["pat_nb"],
            )
            ## Generate visit ages for each patients
            dict_timepoints = {}

            for id_ in df_ind.index.values:
                ## Get the number of visit per patient
                time = df_ind.loc[id_, "AGE_AT_BASELINE"]
                age_visits = [time]

                while time < df_ind.loc[id_, "AGE_FOLLOW_UP"]:
                    if self.visit_type == "regular":
                        time += self.param_study["regular_visit"]

                    if self.visit_type == "random":
                        time += np.random.normal(
                            self.param_study["distv_mean"],
                            self.param_study["distv_std"],
                        )

                    age_visits.append(time)

                dict_timepoints[id_] = list(age_visits)

        return dict_timepoints

    def generate_dataset(self, model, dict_timepoints, df_ip_rm):
        values = self.leaspy.estimate(
            dict_timepoints,
            IndividualParameters().from_dataframe(
                df_ip_rm[
                    ["xi", "tau"]
                    #+ [f"sources_{i}" for i in range(self.param_rm["source_dimension"])]
                    + [f"sources_{i}" for i in range(model.source_dimension)]
                ]
            ),
        )

        df_long = pd.concat(
            [
                pd.DataFrame(
                    values[id_].clip(max=0.9999999, min=0.00000001),
                    index=pd.MultiIndex.from_product(
                        [[id_], dict_timepoints[id_]], names=["ID", "TIME"]
                    ),
                    columns=[feat + "_no_noise" for feat in self.features],
                )
                for id_ in values.keys()
            ]
        )

        for i, feat in enumerate(self.features):
            #if np.isscalar(self.param_rm["parameters"]["noise_std"]):
            if model.parameters["noise_std"].numel() == 1:
                mu = df_long[feat + "_no_noise"]
<<<<<<< HEAD
                #var = self.param_rm["parameters"]["noise_std"] ** 2
                var = model.parameters["noise_std"].numpy() * 1000
            else:
                mu = df_long[feat + "_no_noise"]
                #var = self.param_rm["parameters"]["noise_std"][i] ** 2
                var = model.parameters["noise_std"][i].numpy() * 1000
=======
                var = model.parameters["noise_std"].numpy() ** 2
                #var = model.parameters["noise_std"].numpy()
            else:
                mu = df_long[feat + "_no_noise"]
                var = model.parameters["noise_std"][i].numpy() ** 2
                #var = model.parameters["noise_std"][i].numpy()
>>>>>>> 7322fc0b

            # Mean and sample size (P-E simulations)
            #alpha_param = mu * var
            #beta_param = (1 - mu) * var

            # Mean and variance parametrization
<<<<<<< HEAD
            #alpha_param = mu * ((mu * (1 - mu) / var) - 1)
            #beta_param = (1 - mu) * ((mu * (1 - mu) / var) - 1)

            # Mode and concentration parametrization
            alpha_param = mu * (var - 2) + 1
            beta_param = (1 - mu) * (var - 2) + 1
            df_long[feat] = beta.rvs(alpha_param, beta_param)
=======
            alpha_param = mu * ((mu * (1 - mu) / var) - 1)
            beta_param = (1 - mu) * ((mu * (1 - mu) / var) - 1)

            # Mode and concentration parametrization
            # alpha_param = mu * (var - 2) + 1
            # beta_param = (1 - mu) * (var - 2) + 1

            # Add noise for values in the right range
            invalid_mask = (alpha_param < 0) | (beta_param < 0)
            valid_samples = beta.rvs(alpha_param[~invalid_mask], beta_param[~invalid_mask])
            df_long.loc[~invalid_mask, feat] = valid_samples

>>>>>>> 7322fc0b

        dict_rm_rename = {
            "tau": "RM_TAU",
            "xi": "RM_XI",
            "sources_0": "RM_SOURCES_0",
            "sources_1": "RM_SOURCES_1",
            "survival_shifts_0": "RM_SURVIVAL_SHIFTS_0",
            "survival_shifts_1": "RM_SURVIVAL_SHIFTS_1",
        }

        for i in range(len(self.features)):
            dict_rm_rename[f"w_{i}"] = f"RM_SPACE_SHIFTS_{i}"

        # Put everything in one dataframe
        df_ip_rm = df_ip_rm.rename(columns=dict_rm_rename)
        # df_sim = df_long.join(df_ip_rm, on="ID")
        df_sim = df_long[self.features]

        # Drop too close visits
        df_sim.reset_index(inplace=True)
        df_sim.loc[:, "TIME"] = df_sim["TIME"].round(3)
        df_sim.set_index(["ID", "TIME"], inplace=True)
        df_sim = df_sim[~df_sim.index.duplicated()]

        return df_sim<|MERGE_RESOLUTION|>--- conflicted
+++ resolved
@@ -363,36 +363,18 @@
             #if np.isscalar(self.param_rm["parameters"]["noise_std"]):
             if model.parameters["noise_std"].numel() == 1:
                 mu = df_long[feat + "_no_noise"]
-<<<<<<< HEAD
-                #var = self.param_rm["parameters"]["noise_std"] ** 2
-                var = model.parameters["noise_std"].numpy() * 1000
-            else:
-                mu = df_long[feat + "_no_noise"]
-                #var = self.param_rm["parameters"]["noise_std"][i] ** 2
-                var = model.parameters["noise_std"][i].numpy() * 1000
-=======
                 var = model.parameters["noise_std"].numpy() ** 2
                 #var = model.parameters["noise_std"].numpy()
             else:
                 mu = df_long[feat + "_no_noise"]
                 var = model.parameters["noise_std"][i].numpy() ** 2
                 #var = model.parameters["noise_std"][i].numpy()
->>>>>>> 7322fc0b
 
             # Mean and sample size (P-E simulations)
             #alpha_param = mu * var
             #beta_param = (1 - mu) * var
 
             # Mean and variance parametrization
-<<<<<<< HEAD
-            #alpha_param = mu * ((mu * (1 - mu) / var) - 1)
-            #beta_param = (1 - mu) * ((mu * (1 - mu) / var) - 1)
-
-            # Mode and concentration parametrization
-            alpha_param = mu * (var - 2) + 1
-            beta_param = (1 - mu) * (var - 2) + 1
-            df_long[feat] = beta.rvs(alpha_param, beta_param)
-=======
             alpha_param = mu * ((mu * (1 - mu) / var) - 1)
             beta_param = (1 - mu) * ((mu * (1 - mu) / var) - 1)
 
@@ -404,9 +386,7 @@
             invalid_mask = (alpha_param < 0) | (beta_param < 0)
             valid_samples = beta.rvs(alpha_param[~invalid_mask], beta_param[~invalid_mask])
             df_long.loc[~invalid_mask, feat] = valid_samples
-
->>>>>>> 7322fc0b
-
+            
         dict_rm_rename = {
             "tau": "RM_TAU",
             "xi": "RM_XI",
