"""This module defines the `AlgorithmType`, `AlgorithmName` and `AbstractAlgo` classes"""

import random
import sys
import time
from abc import ABC, abstractmethod
from copy import deepcopy
from enum import Enum
from typing import Generic, Optional, Type, TypeVar, Union

import numpy as np
import torch

from leaspy.exceptions import LeaspyAlgoInputError
from leaspy.io.data import Dataset
<<<<<<< HEAD
from leaspy.models import ModelType
from leaspy.utils import CombinedStrEnum, StrEnum
=======
>>>>>>> b58a0db2

from .settings import AlgorithmSettings, OutputsSettings

__all__ = [
    "BaseAlgorithm",
    "IterativeAlgorithm",
    "FitAlgorithmName",
    "PersonalizeAlgorithmName",
    "SimulateAlgorithmName",
    "AlgorithmType",
    "AlgorithmName",
    "get_algorithm_type",
    "get_algorithm_class",
    "algorithm_factory",
    "ReturnType",
    "ModelType",
]

ModelType = TypeVar("ModelType", bound="BaseModel")
ReturnType = TypeVar("ReturnType")


class AlgorithmType(StrEnum):
    """The type of the algorithms."""

    FIT = "fit"
    PERSONALIZE = "personalize"
    SIMULATE = "simulate"


class FitAlgorithmName(StrEnum):
    """The name of a fit algorithm."""

    MCMC_SAEM = "mcmc_saem"
    LME_FIT = "lme_fit"


class PersonalizeAlgorithmName(StrEnum):
    """The available names of a personalize algorithm in Leaspy."""

    SCIPY_MINIMIZE = "scipy_minimize"
    MEAN_POSTERIOR = "mean_posterior"
    MODE_POSTERIOR = "mode_posterior"
    CONSTANT = "constant_prediction"
    LME_PERSONALIZE = "lme_personalize"


class SimulateAlgorithmName(StrEnum):
    """The available names of a simulate algorithm in Leaspy."""

    SIMULATE = "simulation"


AlgorithmName = CombinedStrEnum.create_union_enum(
    FitAlgorithmName, PersonalizeAlgorithmName, SimulateAlgorithmName
)


class BaseAlgorithm(ABC, Generic[ModelType, ReturnType]):
    """Base class containing common methods for all algorithm classes.

    Parameters
    ----------
    settings : :class:`~leaspy.algo.AlgorithmSettings`
        The specifications of the algorithm as a :class:`~leaspy.algo.AlgorithmSettings` instance.

    Attributes
    ----------
    name : :class:`~leaspy.algo.base.AlgorithmName`
        Name of the algorithm.
    family : :class:`~leaspy.algo.base.AlgorithmType`
        Family of the algorithm.
    deterministic : :obj:`bool`
        True, if and only if algorithm does not involve randomness.
        Setting a seed will have no effect on such algorithms.
    algo_parameters : :obj:`dict`
        Contains the algorithm's parameters. Those are controlled by
        the :attr:`leaspy.algo.AlgorithmSettings.parameters` class attribute.
    seed : :obj:`int`, optional
        Seed used by :mod:`numpy` and :mod:`torch`.
    """

    name: AlgorithmName = None
    family: AlgorithmType = None
    deterministic: bool = False

    def __init__(self, settings: AlgorithmSettings):
        if settings.name != self.name:
            raise LeaspyAlgoInputError(
                f"Inconsistent naming: {settings.name} != {self.name}"
            )
        self.seed = settings.seed
        # we deepcopy the settings.parameters, because those algo_parameters may be
        # modified within algorithm (e.g. `n_burn_in_iter`) and we would not want the original
        # settings parameters to be also modified (e.g. to be able to reuse them without any trouble)
        self.algo_parameters = deepcopy(settings.parameters)
        self.output_manager = None

    @abstractmethod
    def set_output_manager(self, output_settings: OutputsSettings) -> None:
        raise NotImplementedError

    @staticmethod
    def _initialize_seed(seed: Optional[int]):
        """Set :mod:`random`, :mod:`numpy` and :mod:`torch` seeds and display it (static method).

        Notes - numpy seed is needed for reproducibility for the simulation algorithm which use the scipy kernel
        density estimation function. Indeed, scipy use numpy random seed.

        Parameters
        ----------
        seed : int
            The wanted seed
        """
        if seed is not None:
            random.seed(seed)
            np.random.seed(seed)
            torch.manual_seed(seed)
            # TODO: use logger instead (level=INFO)
            print(f" ==> Setting seed to {seed}")

    def run(self, model: ModelType, dataset: Dataset, **kwargs) -> ReturnType:
        """Main method, run the algorithm.

        Parameters
        ----------
        model : :class:`~leaspy.models.BaseModel`
            The used model.

        dataset : :class:`~leaspy.io.data.Dataset`
            Contains all the subjects' observations with corresponding timepoints, in torch format to speed up computations.

        Returns
        -------
        ReturnType:
            Depends on algorithm class.

        See Also
        --------
        :class:`.AbstractFitAlgo`
        :class:`.AbstractPersonalizeAlgo`
        """
        if self.algo_parameters is None:
            raise LeaspyAlgoInputError(
                f"The `{self.name}` algorithm was not properly created."
            )
        self._initialize_seed(self.seed)
        time_beginning = time.time()
        output = self._run(model, dataset, **kwargs)
        duration_in_seconds = time.time() - time_beginning
        if self.algo_parameters.get("progress_bar"):
            print()
        print(
            f"\n{self.family.value.title()} with `{self.name}` took: {self._duration_to_str(duration_in_seconds)}"
        )
        return output

    @abstractmethod
    def _run(
        self,
        model: ModelType,
        dataset: Dataset,
        **kwargs,
    ) -> ReturnType:
        """Run the algorithm (actual implementation), to be implemented in children classes.

        Parameters
        ----------
        model : :class:`~leaspy.models.BaseModel`
            The used model.

        dataset : :class:`~leaspy.io.data.Dataset`
            Contains all the subjects' observations with corresponding timepoints, in torch format to speed up computations.

        Returns
        -------
        ReturnType :
            Depends on the algorithm.

        See Also
        --------
        :class:`.AbstractFitAlgo`
        :class:`.AbstractPersonalizeAlgo`
        """
        raise NotImplementedError

    def load_parameters(self, parameters: dict):
        """Update the algorithm's parameters by the ones in the given dictionary.

        The keys in the input which does not belong to the algorithm's parameters are ignored.

        Parameters
        ----------
        parameters : :obj:`dict`
            Contains the pairs (key, value) of the requested parameters

        Examples
        --------
        >>> from leaspy.algo import AlgorithmSettings, algorithm_factory, OutputsSettings
        >>> my_algo = algorithm_factory(AlgorithmSettings("mcmc_saem"))
        >>> my_algo.algo_parameters
        {'progress_bar': True,
        'n_iter': 10000,
        'n_burn_in_iter': 9000,
        'n_burn_in_iter_frac': 0.9,
        'burn_in_step_power': 0.8,
        'random_order_variables': True,
        'sampler_ind': 'Gibbs',
        'sampler_ind_params': {'acceptation_history_length': 25,
        'mean_acceptation_rate_target_bounds': [0.2, 0.4],
        'adaptive_std_factor': 0.1},
        'sampler_pop': 'Gibbs',
        'sampler_pop_params': {'random_order_dimension': True,
        'acceptation_history_length': 25,
        'mean_acceptation_rate_target_bounds': [0.2, 0.4],
        'adaptive_std_factor': 0.1},
        'annealing': {'do_annealing': False,
         'initial_temperature': 10,
         'n_plateau': 10,
         'n_iter': None,
         'n_iter_frac': 0.5}}
        >>> parameters = {'n_iter': 5000, 'n_burn_in_iter': 4000}
        >>> my_algo.load_parameters(parameters)
        >>> my_algo.algo_parameters
        {'progress_bar': True,
        'n_iter': 5000,
        'n_burn_in_iter': 4000,
        'n_burn_in_iter_frac': 0.9,
        'burn_in_step_power': 0.8,
        'random_order_variables': True,
        'sampler_ind': 'Gibbs',
        'sampler_ind_params': {'acceptation_history_length': 25,
        'mean_acceptation_rate_target_bounds': [0.2, 0.4],
        'adaptive_std_factor': 0.1},
        'sampler_pop': 'Gibbs',
        'sampler_pop_params': {'random_order_dimension': True,
        'acceptation_history_length': 25,
        'mean_acceptation_rate_target_bounds': [0.2, 0.4],
        'adaptive_std_factor': 0.1},
        'annealing': {'do_annealing': False,
         'initial_temperature': 10,
         'n_plateau': 10,
         'n_iter': None,
         'n_iter_frac': 0.5}}
        """
        for k, v in parameters.items():
            if k in self.algo_parameters.keys():
                previous_v = self.algo_parameters[k]
                # TODO? log it instead (level=INFO or DEBUG)
                print(f"Replacing {k} parameter from value {previous_v} to value {v}")
            self.algo_parameters[k] = v

    @staticmethod
    def _duration_to_str(seconds: float, *, seconds_fmt=".0f") -> str:
        """
        Convert a float representing computation time in seconds to a string giving time in hour, minutes and
        seconds ``%h %min %s``.

        If less than one hour, do not return hours. If less than a minute, do not return minutes.

        Parameters
        ----------
        seconds : :obj:`float`
            Computation time

        Returns
        -------
        str
            Time formatting in hour, minutes and seconds.
        """
        h = int(seconds // 3600)
        m = int((seconds % 3600) // 60)
        s = seconds % 60  # float

        res = ""
        if m:
            if h:
                res += f"{h}h "
            res += f"{m}m "
        res += f"{s:{seconds_fmt}}s"

        return res

    def __str__(self) -> str:
        out = "=== ALGO ===\n"
        out += f"Instance of {self.name} algo"
        if hasattr(self, "algorithm_device"):
            out += f" [{self.algorithm_device.upper()}]"
        return out


class IterativeAlgorithm(BaseAlgorithm[ModelType, ReturnType]):
    def __init__(self, settings: AlgorithmSettings):
        super().__init__(settings)
        self.current_iteration: int = 0

    @staticmethod
    def _display_progress_bar(
        iteration: int, n_iter: int, suffix: str, n_step_default: int = 50
    ):
        """
        Display a progression bar while running algorithm, simply based on `sys.stdout`.

        TODO: use tqdm instead?

        Parameters
        ----------
        iteration : :obj:`int` >= 0 or -1
            Current iteration of the algorithm.
            If a positive integer, it is the current iteration of the algorithm. If equals to '-1' then it initialises the bar.
            The final current iteration should be `n_iter - 1`
        n_iter : :obj:`int`
            Total iterations' number of the algorithm.
        suffix : :obj:`str`
            Used to differentiate types of algorithms:
                * for fit algorithms: ``suffix = 'iterations'``
                * for personalization algorithms: ``suffix = 'subjects'``.
        n_step_default : :obj:`int`, default 50
            The size of the progression bar.
        """
        n_step = min(n_step_default, n_iter)
        if iteration == -1:
            sys.stdout.write("\r")
            sys.stdout.write("|" + "-" * n_step + "|   0/%d " % n_iter + suffix)
            sys.stdout.flush()
        else:
            print_every_iter = n_iter // n_step
            iteration_plus_1 = iteration + 1
            display = iteration_plus_1 % print_every_iter
            if display == 0:
                nbar = iteration_plus_1 // print_every_iter
                sys.stdout.write("\r")
                sys.stdout.write(
                    f"|{'#' * nbar}{'-' * (n_step - nbar)}|   {iteration_plus_1}/{n_iter} {suffix}"
                )
                sys.stdout.flush()

    def _get_progress_str(self) -> Optional[str]:
        # TODO in a special mixin for sequential algos with nb of iters (MCMC fit, MCMC personalize)
        if not hasattr(self, "current_iteration"):
            return None
        return f"Iteration {self.current_iteration} / {self.algo_parameters['n_iter']}"

    def __str__(self) -> str:
        out = super().__str__()
        progress_str = self._get_progress_str()
        if progress_str:
            out += "\n" + progress_str
        return out


def get_algorithm_type(
    name: Union[
        str,
        FitAlgorithmName,
        PersonalizeAlgorithmName,
        SimulateAlgorithmName,
        AlgorithmName,
    ],
) -> AlgorithmType:
    """Return the algorithm type.

    Parameters
    ----------
    name : :obj:`str` or :class:`~leaspy.algo.base.AlgorithmName`
        The name of the algorithm.

    Returns
    -------
    algorithm type: :class:`leaspy.algo.AlgorithmType`
    """
    try:
        FitAlgorithmName(name)
        return AlgorithmType.FIT
    except ValueError:
        try:
            PersonalizeAlgorithmName(name)
            return AlgorithmType.PERSONALIZE
        except ValueError:
            return AlgorithmType.SIMULATE


def get_algorithm_class(
    name: Union[
        str,
        FitAlgorithmName,
        PersonalizeAlgorithmName,
        SimulateAlgorithmName,
        AlgorithmName,
    ],
) -> Type[BaseAlgorithm]:
    """Return the algorithm class.

    Parameters
    ----------
    name : :obj:`str` or :class:`~leaspy.algo.base.AlgorithmName`
         The name of the algorithm.

    Returns
    -------
    algorithm class: :class:`~leaspy.algo.BaseAlgorithm`
    """
    name = AlgorithmName(name)
    if name == AlgorithmName.MCMC_SAEM:
        from .fit import TensorMcmcSaemAlgorithm

        return TensorMcmcSaemAlgorithm
    if name == AlgorithmName.LME_FIT:
        from .fit import LMEFitAlgorithm

        return LMEFitAlgorithm
    if name == AlgorithmName.SCIPY_MINIMIZE:
        from .personalize import ScipyMinimizeAlgorithm

        return ScipyMinimizeAlgorithm
    if name == AlgorithmName.MEAN_POSTERIOR:
        from .personalize import MeanPosteriorAlgorithm

        return MeanPosteriorAlgorithm
    if name == AlgorithmName.MODE_POSTERIOR:
        from .personalize import ModePosteriorAlgorithm

        return ModePosteriorAlgorithm
    if name == AlgorithmName.CONSTANT:
        from .personalize import ConstantPredictionAlgorithm

        return ConstantPredictionAlgorithm
    if name == AlgorithmName.LME_PERSONALIZE:
        from .personalize import LMEPersonalizeAlgorithm

        return LMEPersonalizeAlgorithm
    if name == AlgorithmName.SIMULATE:
        raise ValueError("The simulation algorithm is currently broken.")


def algorithm_factory(settings: AlgorithmSettings) -> BaseAlgorithm:
    """Return the requested algorithm based on the provided settings.

    Parameters
    ----------
    settings : :class:`leaspy.algo.AlgorithmSettingss`
        The algorithm settings.

    Returns
    -------
    algorithm : child class of :class:`~leaspy.algo.BaseAlgorithm`
        The requested algorithm. If it exists, it will be compatible with algorithm family.
    """
    algorithm = get_algorithm_class(settings.name)(settings)
    if settings.logs is None and algorithm.family == AlgorithmType.FIT:
        settings.set_logs()
    algorithm.set_output_manager(settings.logs)
    return algorithm<|MERGE_RESOLUTION|>--- conflicted
+++ resolved
@@ -13,11 +13,9 @@
 
 from leaspy.exceptions import LeaspyAlgoInputError
 from leaspy.io.data import Dataset
-<<<<<<< HEAD
 from leaspy.models import ModelType
 from leaspy.utils import CombinedStrEnum, StrEnum
-=======
->>>>>>> b58a0db2
+
 
 from .settings import AlgorithmSettings, OutputsSettings
 
