--- conflicted
+++ resolved
@@ -6,7 +6,7 @@
 
     def __init__(self, settings):
         super().__init__(settings)
-<<<<<<< HEAD
+        self.name = "MCMC_SAEM (tensor)"
 
     def _sample_population_realizations(self, data, model, realizations):
 
@@ -68,7 +68,4 @@
                 accepted = self.samplers[key_ind].acceptation(acceptation_patient.detach().numpy())
                 if not accepted:
                     # Update the realizations
-                    realizations[key_ind].tensor_realizations[i] = previous_array_ind[i]
-=======
-        self.name = "MCMC_SAEM (tensor)"
->>>>>>> bfb5c5ff
+                    realizations[key_ind].tensor_realizations[i] = previous_array_ind[i]