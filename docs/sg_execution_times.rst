
:orphan:

.. _sphx_glr_sg_execution_times:


Computation times
=================
<<<<<<< HEAD
**00:35.793** total execution time for 4 files **from all galleries**:
=======
**00:35.859** total execution time for 3 files **from all galleries**:
>>>>>>> d6106083

.. container::

  .. raw:: html

    <style scoped>
    <link href="https://cdnjs.cloudflare.com/ajax/libs/twitter-bootstrap/5.3.0/css/bootstrap.min.css" rel="stylesheet" />
    <link href="https://cdn.datatables.net/1.13.6/css/dataTables.bootstrap5.min.css" rel="stylesheet" />
    </style>
    <script src="https://code.jquery.com/jquery-3.7.0.js"></script>
    <script src="https://cdn.datatables.net/1.13.6/js/jquery.dataTables.min.js"></script>
    <script src="https://cdn.datatables.net/1.13.6/js/dataTables.bootstrap5.min.js"></script>
    <script type="text/javascript" class="init">
    $(document).ready( function () {
        $('table.sg-datatable').DataTable({order: [[1, 'desc']]});
    } );
    </script>

  .. list-table::
   :header-rows: 1
   :class: table table-striped sg-datatable

   * - Example
     - Time
     - Mem (MB)
   * - :ref:`sphx_glr_auto_examples_plot_quickstart.py` (``../examples/plot_quickstart.py``)
<<<<<<< HEAD
     - 00:25.623
     - 0.0
   * - :ref:`sphx_glr_auto_examples_plot_parkinson_example.py` (``../examples/plot_parkinson_example.py``)
     - 00:04.835
     - 0.0
   * - :ref:`sphx_glr_auto_examples_plot_mixture.py` (``../examples/plot_mixture.py``)
     - 00:02.762
     - 0.0
   * - :ref:`sphx_glr_auto_examples_plot_simulate.py` (``../examples/plot_simulate.py``)
     - 00:02.573
=======
     - 00:28.331
     - 0.0
   * - :ref:`sphx_glr_auto_examples_plot_parkinson_example.py` (``../examples/plot_parkinson_example.py``)
     - 00:04.958
     - 0.0
   * - :ref:`sphx_glr_auto_examples_plot_simulate.py` (``../examples/plot_simulate.py``)
     - 00:02.571
>>>>>>> d6106083
     - 0.0<|MERGE_RESOLUTION|>--- conflicted
+++ resolved
@@ -5,12 +5,8 @@
 
 
 Computation times
-=================
-<<<<<<< HEAD
 **00:35.793** total execution time for 4 files **from all galleries**:
-=======
-**00:35.859** total execution time for 3 files **from all galleries**:
->>>>>>> d6106083
+
 
 .. container::
 
@@ -37,7 +33,6 @@
      - Time
      - Mem (MB)
    * - :ref:`sphx_glr_auto_examples_plot_quickstart.py` (``../examples/plot_quickstart.py``)
-<<<<<<< HEAD
      - 00:25.623
      - 0.0
    * - :ref:`sphx_glr_auto_examples_plot_parkinson_example.py` (``../examples/plot_parkinson_example.py``)
@@ -47,14 +42,4 @@
      - 00:02.762
      - 0.0
    * - :ref:`sphx_glr_auto_examples_plot_simulate.py` (``../examples/plot_simulate.py``)
-     - 00:02.573
-=======
-     - 00:28.331
-     - 0.0
-   * - :ref:`sphx_glr_auto_examples_plot_parkinson_example.py` (``../examples/plot_parkinson_example.py``)
-     - 00:04.958
-     - 0.0
-   * - :ref:`sphx_glr_auto_examples_plot_simulate.py` (``../examples/plot_simulate.py``)
-     - 00:02.571
->>>>>>> d6106083
-     - 0.0+     - 00:02.573