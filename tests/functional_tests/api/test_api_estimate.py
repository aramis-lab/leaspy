import pandas as pd
from typing import List, Dict, Iterable

from tests import LeaspyTestCase
from leaspy import IndividualParameters
from unittest import skip


class LeaspyEstimateTestMixin(LeaspyTestCase):

    def check_almost_equal_for_all_individual_timepoints(
        self,
        estimation_1: Dict[str, List],
        estimation_2: Dict[str, List],
        *,
        tol: float = 1e-5,
    ) -> None:
        self.assertDictAlmostEqual(estimation_1, estimation_2, atol=tol)

    def batch_checks(
        self,
        individual_parameters: IndividualParameters,
        timepoints: Dict[str, List],
        model_names: Iterable[str],
        expected_estimations: Dict[str, List],
        *,
        ordinal_method: str = "MLE",
    ) -> None:
        for model_name in model_names:
            with self.subTest(model_name=model_name):
                leaspy = self.get_hardcoded_model(model_name)
                estimations = leaspy.estimate(
                    timepoints, individual_parameters, ordinal_method=ordinal_method,
                )
                self.check_almost_equal_for_all_individual_timepoints(
                    estimations, expected_estimations, tol=1e-4,
                )


class LeaspyEstimateTest(LeaspyEstimateTestMixin):

    logistic_models = ("logistic_scalar_noise", "logistic_diag_noise_id", "logistic_diag_noise")
    ordinal_models = ("logistic_ordinal", "logistic_ordinal_ranking_same",)

    @property
    def individual_parameters(self):
        return self.get_hardcoded_individual_params("ip_save.json")

    def test_estimate_multivariate(self):
        timepoints = {
            "idx1": [78, 81],
            "idx2": [71]
        }
        expected_estimations = {
            "idx1": [
                [0.99641526, 0.34549406, 0.67467, 0.98959327],
                [0.9994672, 0.5080943, 0.8276345, 0.99921334],
            ],
            "idx2": [
                [0.13964376, 0.1367586, 0.23170303, 0.01551363],
            ],
        }

        self.batch_checks(self.individual_parameters, timepoints, self.logistic_models, expected_estimations)

        # TODO logistic parallel?

        # TODO linear model?

    @skip("Broken: Ordinal models are broken")
    def test_estimate_ordinal_mle(self):
        """Loss is not involved in estimation so all expected outputs are the same
        for the 2 ordinal models.
        """
        timepoints = {
            "idx1": [71, 81],
            "idx2": [71]
        }
        expected_estimations = {
            "idx1": [
                [2, 0, 1, 4],   # before saturation
                [3, 4, 6, 10],  # saturation
            ],
            "idx2": [
                [0, 0, 0, 0],
            ],
        }
        self.batch_checks(
            self.individual_parameters,
            timepoints,
            self.ordinal_models,
            expected_estimations,
            ordinal_method="MLE",
        )

    @skip("Broken: Ordinal models are broken")
    def test_estimate_ordinal_expectation(self):
        timepoints = {
            "idx1": [71, 81],
            "idx2": [71]
        }
        expected_estimations = {
            "idx1": [
                [1.7107, 0.7169, 1.8397, 3.9503],
                [3., 3.9864, 5.9822, 10.],
            ],
            "idx2": [
                [1.8477e-05, 1.3745e-01, 4.5545e-01, 1.7405e-05],
            ]
        }
        self.batch_checks(
            self.individual_parameters,
            timepoints,
            self.ordinal_models,
            expected_estimations,
            ordinal_method="expectation",
        )

    @skip("Broken: Ordinal models are broken")
    def test_estimate_ordinal_probabilities(self):
        timepoints = {
            "idx1": [71, 81],
            "idx2": [71]
        }
        expected_estimations = {
            "idx1": {
                ("Y0", 0):  [0., 0.],
                ("Y0", 1):  [0.2893, 0.],
                ("Y0", 2):  [0.7107, 0.],
                ("Y0", 3):  [0., 1.],
                ("Y1", 0):  [0.6068, 0.0008],
                ("Y1", 1):  [0.2569, 0.0024],
                ("Y1", 2):  [0.0427, 0.0017],
                ("Y1", 3):  [0., 0.],  # too rare
                ("Y1", 4):  [0.0937, 0.9952],
                ("Y2", 0):  [0.2375, 0.0003],
                ("Y2", 1):  [0.4202, 0.0014],
                ("Y2", 2):  [0.1227, 0.0014],
                ("Y2", 3):  [0.0478, 0.0011],
                ("Y2", 4):  [0., 0.],  # too rare
                ("Y2", 5):  [0., 0.],  # too rare
                ("Y2", 6):  [0.1718, 0.9958],
                ("Y3", 0):  [0., 0.],
                ("Y3", 1):  [0., 0.],
                ("Y3", 2):  [0.0305, 0.],
                ("Y3", 3):  [0., 0.],
                ("Y3", 4):  [0.9638, 0.],
                ("Y3", 5):  [0., 0.],
                ("Y3", 6):  [0.0057, 0.],
                ("Y3", 7):  [0., 0.],
                ("Y3", 8):  [0., 0.],
                ("Y3", 9):  [0., 0.],
                ("Y3", 10): [0., 1.],
            },
            "idx2": {
                ("Y0", 0): [1.],
                ("Y0", 1): [0.],
                ("Y0", 2): [0.],
                ("Y0", 3): [0.],
                ("Y1", 0): [0.9143],
                ("Y1", 1): [0.0634],
                ("Y1", 2): [0.0076],
                ("Y1", 3): [0.],  # too rare
                ("Y1", 4): [0.0147],
                ("Y2", 0): [0.7146],
                ("Y2", 1): [0.2246],
                ("Y2", 2): [0.0270],
                ("Y2", 3): [0.0087],
                ("Y2", 4): [0.],
                ("Y2", 5): [0.],
                ("Y2", 6): [0.0252],
                ("Y3", 0): [1.],
                ("Y3", 1): [0.],
                ("Y3", 2): [0.],
                ("Y3", 3): [0.],
                ("Y3", 4): [0.],
                ("Y3", 5): [0.],
                ("Y3", 6): [0.],
                ("Y3", 7): [0.],
                ("Y3", 8): [0.],
                ("Y3", 9): [0.],
                ("Y3", 10): [0.],
            },
        }
        self.batch_checks(
            self.individual_parameters,
            timepoints,
            self.ordinal_models,
            expected_estimations,
            ordinal_method="probabilities",
        )

    @skip("Broken: Ordinal models are broken")
    def test_estimate_ordinal_dataframe(self):
        lsp = self.get_hardcoded_model('logistic_ordinal_ranking')

        timepoints = pd.MultiIndex.from_frame(pd.DataFrame({
            'ID':   ['idx1', 'idx2', 'idx1'],
            'TIME': [71,      71,     81],
        }))

        # no precise check of values (part of previous check): just a check of shape & index here
        df_ests = lsp.estimate(timepoints, self.individual_parameters, ordinal_method='MLE')
        self.assertIsInstance(df_ests, pd.DataFrame)
        self.assertTrue(df_ests.index.equals(timepoints))
        self.assertEqual(df_ests.columns.tolist(), lsp.model.features)
        self.assertTrue(((0 <= df_ests) & (df_ests <= lsp.model.noise_model.max_level)).all(axis=None))

        df_ests = lsp.estimate(timepoints, self.individual_parameters, ordinal_method='E')
        self.assertIsInstance(df_ests, pd.DataFrame)
        self.assertTrue(df_ests.index.equals(timepoints))
        self.assertEqual(df_ests.columns.tolist(), lsp.model.features)
        self.assertTrue(((0 <= df_ests) & (df_ests <= lsp.model.noise_model.max_level)).all(axis=None))

        df_ests = lsp.estimate(timepoints, self.individual_parameters, ordinal_method='P')
        self.assertIsInstance(df_ests, pd.DataFrame)
        self.assertTrue(df_ests.index.equals(timepoints))
        self.assertEqual(df_ests.columns.nlevels, 2)  # 2D columns
        expected_cols = [(ft, lvl) for ft, ft_max_level in lsp.model.noise_model.max_levels.items()
                         for lvl in range(0, ft_max_level + 1)]
        self.assertEqual(df_ests.columns.tolist(), expected_cols)
        self.assertTrue(((0 <= df_ests) & (df_ests <= 1)).all(axis=None))

    def test_estimate_univariate(self):
        individual_parameters = self.get_hardcoded_individual_params('ip_univariate_save.json')
        timepoints = {
            'idx1': [78, 81],
            'idx2': [71]
        }
        # first batch of tests same logistic model but with / without diag noise (no impact in estimation!)
        models = ('univariate_logistic',)
        expected_ests = {
            'idx1': [
                [0.999607],
                [0.9999857]
            ],
            'idx2': [[0.03098414]]
        }
        self.batch_checks(individual_parameters, timepoints, models, expected_ests)

    def test_estimate_joint_univariate(self):
            individual_parameters = self.get_hardcoded_individual_params('ip_univariate_save.json')
            timepoints = {
                'idx1': [78, 81],
                'idx2': [71]
            }
            # first batch of tests same logistic model but with / without diag noise (no impact in estimation!)
            models = ('univariate_joint',)
            expected_ests = {
<<<<<<< HEAD
                'idx1': [
                    [0.989, 0.9945],
                     [0.998, 0.9542]
                ],
                'idx2': [[0.1993, 1.    ]]
=======
                'idx1': [[0.9999, 0.7932],
       [1.    , 0.0019]],
                'idx2': [[0.0606, 1.    ]]
>>>>>>> 78277411
            }
            self.batch_checks(individual_parameters, timepoints, models, expected_ests)<|MERGE_RESOLUTION|>--- conflicted
+++ resolved
@@ -247,16 +247,8 @@
             # first batch of tests same logistic model but with / without diag noise (no impact in estimation!)
             models = ('univariate_joint',)
             expected_ests = {
-<<<<<<< HEAD
-                'idx1': [
-                    [0.989, 0.9945],
-                     [0.998, 0.9542]
-                ],
-                'idx2': [[0.1993, 1.    ]]
-=======
                 'idx1': [[0.9999, 0.7932],
        [1.    , 0.0019]],
                 'idx2': [[0.0606, 1.    ]]
->>>>>>> 78277411
             }
             self.batch_checks(individual_parameters, timepoints, models, expected_ests)