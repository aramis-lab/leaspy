import os
import math
from typing import Optional
from itertools import cycle

import pandas as pd
import numpy as np
import torch

import matplotlib as mpl
import matplotlib.pyplot as plt
from matplotlib.lines import Line2D
import matplotlib.backends.backend_pdf

from leaspy.io.data.dataset import Dataset
from leaspy.exceptions import LeaspyInputError
from leaspy.models.abstract_model import AbstractModel
from leaspy.utils.typing import DictParamsTorch


class Plotter:
    """
    Class defining some plotting tools.

    Parameters
    ----------
    output_path : str (optional)
        Folder where plots will be saved.
        If None, default to current working directory.
    """

    def __init__(self, output_path: Optional[str] = None):
        # TODO : Do all the check up if the path exists, and if yes, if removing or not
        if output_path is None:
            output_path = os.getcwd()
        self.output_path = output_path

        # https://stackoverflow.com/questions/40395659/view-and-then-close-the-figure-automatically-in-matplotlib/40395799
        self._block = False
        self._show = True

    @staticmethod
    def _torch_model_values_to_numpy_postprocessed_values(
        model_values: torch.Tensor,
        *,
        model: AbstractModel,
    ) -> np.ndarray:
        """
        Convert torch model values to numpy & apply them the default
        postprocessing (useful for ordinal models).
        """
        model_values_np = model_values.cpu().detach().numpy()
        # post-process the mean trajectory if needed (with default arguments)
        estimation_postprocessor = getattr(model, 'postprocess_model_estimation', None)
        if estimation_postprocessor is not None:
            model_values_np = estimation_postprocessor(model_values_np)

        return model_values_np

    @classmethod
    def _compute_mean_traj_postprocessed(
        cls,
        model: AbstractModel,
        timepoints: torch.Tensor,
    ) -> np.ndarray:
        mean_trajectory = model.compute_mean_traj(timepoints)
        return cls._torch_model_values_to_numpy_postprocessed_values(mean_trajectory, model=model)

    @classmethod
    def _compute_individual_tensorized_postprocessed(
        cls,
        model: AbstractModel,
        timepoints: torch.Tensor,
        individual_parameters: DictParamsTorch,
        **kws,
    ) -> np.ndarray:
        model_values = model.compute_individual_tensorized(timepoints, individual_parameters, **kws)
        return cls._torch_model_values_to_numpy_postprocessed_values(model_values, model=model)

    @classmethod
    def _compute_individual_trajectory_postprocessed(
        cls,
        model: AbstractModel,
        timepoints: torch.Tensor,
        individual_parameters: DictParamsTorch,
        **kws,
    ) -> np.ndarray:
        model_values = model.compute_individual_trajectory(timepoints, individual_parameters, **kws)
        return cls._torch_model_values_to_numpy_postprocessed_values(model_values, model=model)

    def plt_show(self):
        if self._show:
            plt.show(block=self._block)

    def plot_mean_trajectory(
        self,
        model: AbstractModel,
        *,
        n_pts: int = 100,
        n_std_left: int = 3,
        n_std_right: int = 6,
        **kwargs,
    ):
        labels = model.features
        fig, ax = plt.subplots(1, 1, figsize=(11, 6))
        colors = kwargs.get("color", cycle(mpl.colormaps["tab20"].colors))

        try:
            iter(model)
        except Exception:

            # Break if model is not initialized
            if not model.is_initialized:
                raise LeaspyInputError("Please initialize the model before plotting")

            # not iterable
            if getattr(model, 'is_ordinal', False):
                ax.set_ylim(0, model.ordinal_infos['max_level'])
            elif 'logistic' in model.name:
                ax.set_ylim(0, 1)

            mean_time = model.parameters['tau_mean']
            std_time = max(model.parameters['tau_std'], 4)
            timepoints_np = np.linspace(
                mean_time - n_std_left * std_time,
                mean_time + n_std_right * std_time,
                n_pts,
            )
            mean_trajectory = self._compute_mean_traj_postprocessed(
                model, torch.tensor(timepoints_np).unsqueeze(0),
            )
            for i, color_ft in zip(range(mean_trajectory.shape[-1]), colors):
                ax.plot(
                    timepoints_np,
                    mean_trajectory.squeeze()[:, i],
                    label=labels[i],
                    linewidth=4,
                    alpha=0.9,
                    c=color_ft,
                )
            plt.legend()
        else:
            # Break if model is not initialized
            if not model[0].is_initialized:
                raise LeaspyInputError("Please initialize the model before plotting")

            # iterable
            if getattr(model[0], 'is_ordinal', False):
                ax.set_ylim(0, model[0].ordinal_infos['max_level'])
            elif 'logistic' in model[0].name:
                ax.set_ylim(0, 1)

            mean_time = model[0].parameters['tau_mean']
            std_time = max(model[0].parameters['tau_std'], 4)
            timepoints_np = np.linspace(
                mean_time - n_std_left * std_time,
                mean_time + n_std_right * std_time,
                n_pts,
            )
            for j, model_j in enumerate(model):
                mean_trajectory_np = self._compute_mean_traj_postprocessed(
                    model_j, torch.tensor(timepoints_np).unsqueeze(0),
                )
                for i, color_ft in zip(range(mean_trajectory_np.shape[-1]), colors):
                    ax.plot(
                        timepoints_np,
                        mean_trajectory_np[0, :, i],
                        label=labels[i],
                        linewidth=4,
                        alpha=0.5,
                        c=color_ft,
                    )
                if j == 0:
                    ax.legend()

        title = kwargs['title'] if 'title' in kwargs.keys() else None
        if title is not None:
            ax.set_title(title)

        if 'save_as' in kwargs.keys():
            plt.savefig(os.path.join(self.output_path, kwargs['save_as']))

        self.plt_show()
        plt.close()

    def plot_mean_validity(self, model: AbstractModel, results, **kwargs) -> None:
        t0 = model.parameters['tau_mean'].numpy()
        hist = []

        for i, individual in enumerate(results.data):
            ages = individual.timepoints
            xi = results.individual_parameters['xi'][i].numpy()
            tau = results.individual_parameters['tau'][i].numpy()
            reparametrized = np.exp(xi) * (ages - tau) + t0
            hist.append(reparametrized)

        hist = [_ for l in hist for _ in l]
        plt.hist(hist)

        if 'save_as' in kwargs.keys():
            plt.savefig(os.path.join(self.output_path, kwargs['save_as']))

        self.plt_show()
        plt.close()

    def plot_patient_trajectory(self, model: AbstractModel, results, indices, **kwargs) -> None:

        colors = kwargs["color"] if "color" in kwargs.keys() else mpl.colormaps["Dark2"](np.linspace(0, 1, model.dimension))
        labels = model.features
        if 'ax' in kwargs.keys():
            ax = kwargs['ax']
        else:
            fig, ax = plt.subplots(1, 1, figsize=(8, 8))

        if getattr(model, 'is_ordinal', False):
            ax.set_ylim(0, model.ordinal_infos['max_level'])
        elif 'logistic' in model.name:
            ax.set_ylim(0, 1)

        if not isinstance(indices, list):
            indices = [indices]

        for idx in indices:
            indiv = results.data[idx]
            timepoints = indiv.timepoints
            observations = np.array(indiv.observations)
            t = torch.tensor(timepoints).unsqueeze(0)
            indiv_parameters = results.get_patient_individual_parameters(idx)

            trajectory_np = self._compute_individual_tensorized_postprocessed(model, t, indiv_parameters).squeeze(0)
            for dim in range(model.dimension):
                not_nans_idx = np.array(~np.isnan(observations[:, dim]), dtype=bool)
                ax.plot(np.array(timepoints), trajectory_np[:, dim], c=colors[dim])
                ax.plot(np.array(timepoints)[not_nans_idx], observations[:, dim][not_nans_idx], c=colors[dim], linestyle='--')

        if 'title' in kwargs.keys():
            ax.set_title(kwargs['title'])

        custom_lines = [Line2D([0], [0], color=colors[i], lw=4) for i in range(model.dimension)]

        ax.legend(custom_lines, labels, loc='upper right')

        if 'save_as' in kwargs.keys():
            plt.savefig(os.path.join(self.output_path, kwargs['save_as']))

        if 'ax' not in kwargs.keys():
            self.plt_show()
            plt.close()

    def plot_from_individual_parameters(
        self,
        model: AbstractModel,
        indiv_parameters: DictParamsTorch,
        timepoints: torch.Tensor,
        **kwargs,
    ) -> None:
        # 1 individual at a time...
        colors = kwargs["color"] if "color" in kwargs.keys() else mpl.colormaps["Dark2"](np.linspace(0, 1, model.dimension))
        labels = model.features
        fig, ax = plt.subplots(1, 1, figsize=(11, 6))

        trajectory_np = self._compute_individual_trajectory_postprocessed(
            model, timepoints, indiv_parameters
        ).squeeze(0)
        for dim in range(model.dimension):
            ax.plot(timepoints, trajectory_np[:, dim], c=colors[dim], label=labels[dim])

        ax.legend()
        if 'save_as' in kwargs.keys():
            plt.savefig(os.path.join(self.output_path, kwargs['save_as']))

        self.plt_show()
        plt.close()

    def plot_distribution(self, results, parameter: str, cofactor=None, **kwargs):
        fig, ax = plt.subplots(1, 1, figsize=(11, 6))

        distribution = results.get_parameter_distribution(parameter, cofactor)

        if cofactor is None:
            ax.hist(distribution)
        else:
            for k, v in distribution.items():
                ax.hist(v, label=k, alpha=0.7)
            plt.legend()

        if 'save_as' in kwargs.keys():
            plt.savefig(os.path.join(self.output_path, kwargs['save_as']))

        self.plt_show()
        plt.close()

    def plot_correlation(self, results, parameter_1, parameter_2, cofactor=None, **kwargs):
        fig, ax = plt.subplots(1, 1, figsize=(11, 6))

        d1 = results.get_parameter_distribution(parameter_1, cofactor)
        d2 = results.get_parameter_distribution(parameter_2, cofactor)

        if cofactor is None:
            ax.scatter(d1, d2)

        else:
            for possibility in d1.keys():
                ax.scatter(d1[possibility], d2[possibility], label=possibility)

        plt.legend()
        if 'save_as' in kwargs.keys():
            plt.savefig(os.path.join(self.output_path, kwargs['save_as']))

        self.plt_show()
        plt.close()

    def plot_patients_mapped_on_mean_trajectory(
        self,
        model: AbstractModel,
        results,
        *,
        n_std_left: int = 2,
        n_std_right: int = 4,
        n_pts: int = 100,
    ) -> None:
        dataset = Dataset(results.data)

        model_values_np = self._compute_individual_tensorized_postprocessed(
            model, dataset.timepoints, results.individual_parameters
        )
        timepoints = np.linspace(
            model.parameters['tau_mean'] - n_std_left * model.parameters['tau_std'],
            model.parameters['tau_mean'] + n_std_right * model.parameters['tau_std'],
            n_pts
        )
        timepoints = torch.tensor(timepoints).unsqueeze(0)
        xi = results.individual_parameters['xi']
        tau = results.individual_parameters['tau']

        reparametrized_time = (
            model.time_reparametrization(t=dataset.timepoints, alpha=torch.exp(xi), tau=tau)
            / torch.exp(model.parameters['xi_mean'])
            + model.parameters['tau_mean']
        )

        for i in range(dataset.values.shape[-1]):
            fig, ax = plt.subplots(1, 1)
            for idx in range(min(50, len(tau))):
                ax.plot(reparametrized_time[idx, 0:dataset.n_visits_per_individual[idx]].cpu().detach().numpy(),
                        dataset.values[idx, 0:dataset.n_visits_per_individual[idx], i].cpu().detach().numpy(), 'x', )
                ax.plot(reparametrized_time[idx, 0:dataset.n_visits_per_individual[idx]].cpu().detach().numpy(),
                        model_values_np[idx, 0:dataset.n_visits_per_individual[idx], i],
                        alpha=0.8)

            if getattr(model, 'is_ordinal', False):
                ax.set_ylim(0, model.ordinal_infos['max_level'])
            elif 'logistic' in model.name:
                ax.set_ylim(0, 1)

        self.plt_show()
        plt.close()

    ############## TODO : The next functions are related to the plots during the fit. Disentangle them properly

    @classmethod
    def plot_error(cls, path, dataset, model: AbstractModel, param_ind, colors=None, labels=None):
        model_values_np = cls._compute_individual_tensorized_postprocessed(model, dataset.timepoints, param_ind)

        if colors is None:
            colors = mpl.colormaps["rainbow"](np.linspace(0, 1, model_values_np.shape[-1]))
        if labels is None:
            labels = np.arange(model_values_np.shape[-1])
            labels = [str(k) for k in labels]

        err = {"all": []}
        for i in range(dataset.values.shape[-1]):
            err[i] = []
            for idx in range(model_values_np.shape[0]):
                err[i].extend(dataset.values[idx, 0:dataset.n_visits_per_individual[idx], i].cpu().detach().numpy() -
                              model_values_np[idx, 0:dataset.n_visits_per_individual[idx], i])

            err['all'].extend(err[i])
            err[i] = np.array(err[i])
        err['all'] = np.array(err['all'])
        pdf = matplotlib.backends.backend_pdf.PdfPages(path)
        for i in range(dataset.values.shape[-1]):
            fig, ax = plt.subplots(1, 1)
            # sns.distplot(err[i], color='blue')
            plt.title(labels[i] + ' sqrt mean square error: ' + str(np.sqrt(np.mean(err[i] ** 2))))
            pdf.savefig(fig)
            plt.close()
        fig, ax = plt.subplots(1, 1)
        # sns.distplot(err['all'], color='blue')
        plt.title('global sqrt mean square error: ' + str(np.sqrt(np.mean(err['all'] ** 2))))
        pdf.savefig(fig)
        plt.close()
        pdf.close()

    @classmethod
    def plot_patient_reconstructions(
        cls,
        path: str,
        dataset: Dataset,
        model: AbstractModel,
        param_ind: DictParamsTorch,
        *,
        max_patient_number: int = 5,
        attribute_type=None,
    ):
        if isinstance(max_patient_number, int):
            max_patient_number = min(max_patient_number, dataset.n_individuals)
            patients_list = range(max_patient_number)
            n_pats = max_patient_number
        else:
            # list of ints (not the ID but the indices of wanted patients [0, 1, 2, 3...])
            patients_list = max_patient_number
            n_pats = len(patients_list)

<<<<<<< HEAD
        colors = cm.Dark2(np.linspace(0, 1, n_pats + 2))
=======
        colors = mpl.colormaps["Dark2"](np.linspace(0, 1, n_pats + 2))

>>>>>>> e389c070
        fig, ax = plt.subplots(1, 1)

        model_values_np = cls._compute_individual_tensorized_postprocessed(
            model, dataset.timepoints, param_ind,
            attribute_type=attribute_type,
        )
        for i in patients_list:
            times_pat = dataset.get_times_patient(i).cpu().detach().numpy()
            true_values_pat = dataset.get_values_patient(i).cpu().detach().numpy()
            model_values_pat = model_values_np[i, 0:dataset.n_visits_per_individual[i], :]

            ax.plot(times_pat, model_values_pat, c=colors[i])
            ax.plot(times_pat, true_values_pat, c=colors[i], linestyle='--', marker='o')

        # Plot the mean also
        # min_time, max_time = torch.min(dataset.timepoints[dataset.timepoints>0.0]), torch.max(dataset.timepoints)

        min_time, max_time = np.percentile(
            dataset.timepoints[dataset.timepoints > 0.0].cpu().detach().numpy(),
            [10, 90],
        )
        timepoints_np = np.linspace(min_time, max_time, 100)
        model_values_np = cls._compute_mean_traj_postprocessed(
            model, torch.tensor(timepoints_np).unsqueeze(0)
        )
        for ft_k in range(model.dimension):
            ax.plot(
                timepoints_np,
                model_values_np[0, :, ft_k],
                c="black",
                linewidth=3,
                alpha=0.3,
            )
        plt.savefig(path)
        plt.close()

        return ax

    @staticmethod
    def plot_param_ind(path, param_ind):
        # <!> param_ind is expected to be iterable of values not the usual dictionary

        pdf = matplotlib.backends.backend_pdf.PdfPages(path)
        fig, ax = plt.subplots(1, 1)
        if len(param_ind) == 2:
            # no sources
            xi, tau = param_ind
            sources = torch.zeros((0,0))
        else:
            # with sources
            xi, tau, sources = param_ind
        ax.plot(xi.squeeze(1).cpu().detach().numpy(), tau.squeeze(1).cpu().detach().numpy(), 'x')
        plt.xlabel('xi')
        plt.ylabel('tau')
        pdf.savefig(fig)
        plt.close()

        nb_sources = sources.shape[1]

        for i in range(nb_sources):
            fig, ax = plt.subplots(1, 1)
            ax.plot(sources[:, i].cpu().detach().numpy(), 'x')
            plt.title("sources " + str(i))
            pdf.savefig(fig)
            plt.close()
        pdf.close()

    ## TODO : Refaire avec le path qui est fourni en haut!
    @staticmethod
    def plot_convergence_model_parameters(path, path_saveplot_1, path_saveplot_2, model):
        # TODO? add legends (color <-> feature, esp. for g/v0/noise_std/deltas)
        # TODO? add loss (log-likelihood) or some information criteria AIC/BIC

        # figure dimensions
        width = 10
        height_per_row = 3.5

        # don't keep the sources parameters (fixed mean = 0 & std = 1 by design)
        skip_sources = True

        # Make the plot 1

        to_skip_1 = ['betas'] + ['sources_mean', 'sources_std']*int(skip_sources)
        if getattr(model, 'is_ordinal', False):
            to_skip_1.append('deltas')
        params_to_plot_1 = [p for p in model.parameters.keys() if p not in to_skip_1]

        n_plots_1 = len(params_to_plot_1)
        n_rows_1 = math.ceil(n_plots_1 / 2)
        _, ax = plt.subplots(n_rows_1, 2, figsize=(width, n_rows_1 * height_per_row))

        for i, key in enumerate(params_to_plot_1):

            import_path = os.path.join(path, key + ".csv")
            df_convergence = pd.read_csv(import_path, index_col=0, header=None)
            df_convergence.index.rename("iter", inplace=True)

            x_position = i // 2
            y_position = i % 2
            # ax[x_position][y_position].plot(df_convergence.index.values, df_convergence.values)
            df_convergence.plot(ax=ax[x_position][y_position], legend=False)
            ax[x_position][y_position].set_title(key)

        plt.tight_layout()
        plt.savefig(path_saveplot_1)
        plt.close()

        # Make the plot 2

        reals_pop_name = model.get_population_variable_names()
        reals_ind_name = model.get_individual_variable_names()

        additional_plots = 1 # for noise_std / log-likelihood depending on noise_model

        if skip_sources and 'sources' in reals_ind_name:
            additional_plots -= 1

        n_plots_2 = len(reals_pop_name) + len(reals_ind_name) + additional_plots
        _, ax = plt.subplots(n_plots_2, 1, figsize=(width, n_plots_2*height_per_row))

        # nonposy is deprecated since Matplotlib 3.3
        mpl_version = mpl.__version__.split('.')
        if int(mpl_version[0]) < 3 or ((int(mpl_version[0]) == 3) and (int(mpl_version[1]) < 3)):
            yscale_kw = dict(nonposy='clip')
        else: # >= 3.3
            yscale_kw = dict(nonpositive='clip')

        # Goodness-of-fit monitoring
        y_position = 0

        ## TODO: improve this, we could want to monitor both noise-std and log-likelihood in practice...
        #goodness_of_fit_path = os.path.join(path, 'noise_std.csv')
        #if os.path.exists(goodness_of_fit_path):
        #    goodness_of_fit_title = 'noise_std'
        #else:
        #    # LL for other models
        #    goodness_of_fit_path = os.path.join(path, 'log-likelihood.csv')
        #    goodness_of_fit_title = 'log-likelihood'
        #
        #df_convergence = pd.read_csv(goodness_of_fit_path, index_col=0, header=None)
        #df_convergence.index.rename("iter", inplace=True)
        #df_convergence.plot(ax=ax[y_position], legend=False)
        #ax[y_position].set_title(goodness_of_fit_title)
        #ax[y_position].set_yscale("log", **yscale_kw)

        for i, key in enumerate(reals_pop_name):
            y_position += 1
            ax[y_position].set_title(key)
            if key == 'deltas' and getattr(model, 'is_ordinal', False):
                for dim in range(model.dimension):
                    import_path = os.path.join(path, key + "_" + str(dim) + ".csv")
                    df_convergence = pd.read_csv(import_path, index_col=0, header=None)
                    df_convergence.index.rename("iter", inplace=True)
                    df_convergence.plot(ax=ax[y_position], legend=False)
            elif key != 'betas':
                import_path = os.path.join(path, key + ".csv")
                df_convergence = pd.read_csv(import_path, index_col=0, header=None)
                df_convergence.index.rename("iter", inplace=True)
                df_convergence.plot(ax=ax[y_position], legend=False)
            else:
                for source_dim in range(model.source_dimension):
                    # TODO: better legend?
                    import_path = os.path.join(path, key + "_" + str(source_dim) + ".csv")
                    df_convergence = pd.read_csv(import_path, index_col=0, header=None)
                    df_convergence.index.rename("iter", inplace=True)
                    df_convergence.plot(ax=ax[y_position], legend=False)

        quartiles_factor = 0.6745 # = scipy.stats.norm.ppf(.75)

        for i, key in enumerate(reals_ind_name):

            if skip_sources and key in ['sources']:
                continue

            import_path_mean = os.path.join(path, f"{key}_mean.csv")
            df_convergence_mean = pd.read_csv(import_path_mean, index_col=0, header=None)
            df_convergence_mean.index.rename("iter", inplace=True)

            import_path_std = os.path.join(path, f"{key}_std.csv")
            df_convergence_std = pd.read_csv(import_path_std, index_col=0, header=None)
            df_convergence_std.index.rename("iter", inplace=True)

            df_convergence_mean.columns = [f"{key}_mean"]
            df_convergence_std.columns = [f"{key}_std"] # is it variance or std-dev??

            df_convergence = pd.concat([df_convergence_mean, df_convergence_std], axis=1)

            y_position += 1
            df_convergence.plot(use_index=True, y=f"{key}_mean", ax=ax[y_position], legend=False)

            mu, sd = df_convergence[f"{key}_mean"], df_convergence[f"{key}_std"]
            ax[y_position].fill_between(
                df_convergence.index,
                mu - quartiles_factor * sd,
                mu + quartiles_factor * sd,
                color="b",
                alpha=0.2,
            )
            ax[y_position].set_title(key)

        plt.grid(True)
        plt.tight_layout()
        plt.savefig(path_saveplot_2)
        plt.close()<|MERGE_RESOLUTION|>--- conflicted
+++ resolved
@@ -412,12 +412,8 @@
             patients_list = max_patient_number
             n_pats = len(patients_list)
 
-<<<<<<< HEAD
-        colors = cm.Dark2(np.linspace(0, 1, n_pats + 2))
-=======
         colors = mpl.colormaps["Dark2"](np.linspace(0, 1, n_pats + 2))
 
->>>>>>> e389c070
         fig, ax = plt.subplots(1, 1)
 
         model_values_np = cls._compute_individual_tensorized_postprocessed(
