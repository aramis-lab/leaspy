import numpy as np

<<<<<<< HEAD
from leaspy.io.outputs.individual_parameters import IndividualParameters
=======
from leaspy import IndividualParameters

>>>>>>> 48270b09

def append_spaceshifts_to_individual_parameters_dataframe(df_individual_parameters, leaspy):
    r"""
    Returns a new dataframe with space shift columns

    Parameters
    ----------
    df_individual_parameters: pandas.Dataframe
        Dataframe of the individual parameters. Each row corresponds to an individual. The index is the index of the patient.
    leaspy: Leaspy
        Initialize model

    Returns
    -------
    dataframe: pandas.Dataframe
        Copy of the initial dataframe with additional columns being the space shifts of the individuals.

    """

    df_ip = df_individual_parameters.copy()

    sources = df_ip [['sources_' + str(i) for i in range(leaspy.model.source_dimension)]].values.T
    spaceshifts = np.dot(leaspy.model.attributes.mixing_matrix, sources)

    for i, spaceshift_coord in enumerate(spaceshifts):
        df_ip['w_' + str(i)] = spaceshift_coord

    return df_ip


def get_reparametrized_ages(ages, individual_parameters, leaspy):
    r"""
    Reparametrize the real ages of the patients onto the pathological timeline

    Parameters
    ----------
    individual_parameters: Individual parameters object
        Contains the individual parameters for each patient

    ages: dict {patient_idx: [ages]}
        Contains the patient ages to reparametrized

    leaspy: Leaspy object
        Contains the model parameters

    Returns
    -------
    reparametrized_ages: dict {patient_idx: [reparametrized_ages]}
        Contains the reparametrized ages

    Raise:
    ------
    ValueError:
        If one of the index not in the individual parameters

    Examples
    --------

    >>> ages = {'idx-1': [78, 79, 81], 'idx-2': [67, 68, 74], 'idx-3': [56]}
    >>> repametrized_ages = get_reparametrized_ages(ages, individual_parameters, leaspy)
    """
    tau_mean = leaspy.model.parameters['tau_mean']
    indices = individual_parameters._indices
    reparametrized_ages = {}

    for idx, ages in ages.items():
        if idx not in indices:
            raise ValueError(f'The index {idx} is not in the individual parameters')

        idx_ip = individual_parameters[idx]
        alpha = np.exp(idx_ip['xi'])
        tau = idx_ip['tau']

        reparam_ages = [alpha * (age - tau ) + tau_mean for age in ages]
        reparametrized_ages[idx] = [_.numpy().tolist() for _ in reparam_ages]

    return reparametrized_ages


def compute_trajectory_of_population(timepoints, individual_parameters, leaspy):
    r"""
    Compute the trajectory of a population at some timepoints

    Parameters
    ----------
    timepoints: list
        Containes the ages at which the trajectory is computed

    individual_parameters: IndividualParameters
        Population for which the trajectory should be computed

    leaspy: Leaspy object
        Contains the model parameters

<<<<<<< HEAD
    dict = {
        'xi': individual_parameters.get_mean('xi'),
        'tau': individual_parameters.get_mean('tau'),
        'sources': individual_parameters.get_mean("sources")
    }

    ip = IndividualParameters()
    ip.add_individual_parameters('average', dict)

    trajectory = leaspy.estimate({"average": timepoints}, ip)

    return trajectory
=======
    Returns
    -------
    trajectory: tensor.Tensor
        Contains the trajectory of the population with shape (number of timepoints, number of features)

    Examples
    --------
    >>> leaspy = Leaspy.load(os.path.join(test_data_dir, 'model_parameters', 'test_api.json'))
    >>> ip = IndividualParameters.load(os.path.join(test_data_dir, 'io', 'outputs', 'ip_save.json'))
    >>> timepoints = [70, 71, 72, 73, 74, 75, 76]
    >>> trajectory = compute_trajectory_of_population(timepoints, ip, leaspy)
    """
    ip_dict = {
        'xi': individual_parameters.get_mean('xi'),
        'tau': individual_parameters.get_mean('tau'),
        'sources': individual_parameters.get_mean('sources')
    }

    ip = IndividualParameters()
    ip.add_individual_parameters('mean', ip_dict)
    timepoints = {'mean': timepoints}


    trajectory = leaspy.estimate(timepoints, ip)
    return trajectory['mean'][0]
>>>>>>> 48270b09
<|MERGE_RESOLUTION|>--- conflicted
+++ resolved
@@ -1,11 +1,7 @@
 import numpy as np
 
-<<<<<<< HEAD
-from leaspy.io.outputs.individual_parameters import IndividualParameters
-=======
 from leaspy import IndividualParameters
 
->>>>>>> 48270b09
 
 def append_spaceshifts_to_individual_parameters_dataframe(df_individual_parameters, leaspy):
     r"""
@@ -100,20 +96,6 @@
     leaspy: Leaspy object
         Contains the model parameters
 
-<<<<<<< HEAD
-    dict = {
-        'xi': individual_parameters.get_mean('xi'),
-        'tau': individual_parameters.get_mean('tau'),
-        'sources': individual_parameters.get_mean("sources")
-    }
-
-    ip = IndividualParameters()
-    ip.add_individual_parameters('average', dict)
-
-    trajectory = leaspy.estimate({"average": timepoints}, ip)
-
-    return trajectory
-=======
     Returns
     -------
     trajectory: tensor.Tensor
@@ -138,5 +120,4 @@
 
 
     trajectory = leaspy.estimate(timepoints, ip)
-    return trajectory['mean'][0]
->>>>>>> 48270b09
+    return trajectory['mean'][0]