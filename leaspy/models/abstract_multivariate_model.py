import warnings

import torch

from leaspy.models.abstract_model import AbstractModel
from leaspy.models.obs_models import FullGaussianObs
# WIP
# from leaspy.models.utils.initialization.model_initialization import initialize_parameters
# from leaspy.models.utils.ordinal import OrdinalModelMixin
from leaspy.io.data.dataset import Dataset
from leaspy.variables.specs import (
    NamedVariables,
    ModelParameter,
    Hyperparameter,
    PopulationLatentVariable,
    IndividualLatentVariable,
    LinkedVariable,
)
from leaspy.variables.distributions import Normal
from leaspy.utils.functional import (
    Exp,
    MatMul,
)

from leaspy.utils.typing import KwargsType
from leaspy.utils.docs import doc_with_super
from leaspy.exceptions import LeaspyModelInputError


@doc_with_super()
class AbstractMultivariateModel(AbstractModel):  # OrdinalModelMixin,
    """
    Contains the common attributes & methods of the multivariate models.

    Parameters
    ----------
    name : :obj:`str`
        Name of the model.
    **kwargs
        Hyperparameters for the model (including `noise_model`).

    Raises
    ------
    :exc:`.LeaspyModelInputError`
        If inconsistent hyperparameters.
    """
    def __init__(self, name: str, **kwargs):

        self.source_dimension: int = None

        # TODO / WIP / TMP: dirty for now...
        # Should we:
        # - use factory of observation models instead? dataset -> ObservationModel
        # - or refact a bit `ObservationModel` structure? (lazy init of its variables...)
        # (cf. note in AbstractModel as well)
        dimension = kwargs.get('dimension', None)
        if 'features' in kwargs:
            dimension = len(kwargs['features'])

        obs_model = kwargs.get("obs_models", None)
        if isinstance(obs_model, str):
            if obs_model == "gaussian-diagonal":
                assert dimension is not None, "WIP: dimension / features should be provided to init the obs_model = 'gaussian-diagonal'"
                kwargs["obs_models"] = FullGaussianObs.with_noise_std_as_model_parameter(dimension)
            elif obs_model == "gaussian-scalar":
                kwargs["obs_models"] = FullGaussianObs.with_noise_std_as_model_parameter(1)
            else:
                raise NotImplementedError("WIP...")

        if dimension is not None:
            kwargs.setdefault("obs_models", FullGaussianObs.with_noise_std_as_model_parameter(dimension))
        # END TMP

        super().__init__(name, **kwargs)


    def get_variables_specs(self) -> NamedVariables:
        """Return the specifications of the variables (latent variables, derived variables, model 'parameters') that are part of the model."""
        d = super().get_variables_specs()

        d.update(
            # PRIORS
            log_g_mean=ModelParameter.for_pop_mean("log_g", shape=(self.dimension,)),
            log_g_std=Hyperparameter(0.01),

            tau_mean=ModelParameter.for_ind_mean("tau", shape=(1,)),
            tau_std=ModelParameter.for_ind_std("tau", shape=(1,)),
            #xi_mean=Hyperparameter(0.),  # depends on model sub-type (parallel or not)
            xi_std=ModelParameter.for_ind_std("xi", shape=(1,)),

            # LATENT VARS
            log_g=PopulationLatentVariable(Normal("log_g_mean", "log_g_std")),
            xi=IndividualLatentVariable(Normal("xi_mean", "xi_std")),
            tau=IndividualLatentVariable(Normal("tau_mean", "tau_std")),

            # DERIVED VARS
            g=LinkedVariable(Exp("log_g")),
            alpha=LinkedVariable(Exp("xi")),
            # rt=LinkedVariable(self.time_reparametrization),  # in super class...
        )

        if self.source_dimension >= 1:
            d.update(
                # PRIORS
                betas_mean=ModelParameter.for_pop_mean("betas", shape=(self.dimension - 1, self.source_dimension)),
                betas_std=Hyperparameter(0.01),
                sources_mean=Hyperparameter(torch.zeros((self.source_dimension,))),
                sources_std=Hyperparameter(1.),
                # LATENT VARS
                betas=PopulationLatentVariable(
                    Normal("betas_mean", "betas_std"),
                    sampling_kws={"scale": .5},   # cf. GibbsSampler (for retro-compat)
                ),
                sources=IndividualLatentVariable(Normal("sources_mean", "sources_std")),
                # DERIVED VARS
                mixing_matrix=LinkedVariable(MatMul("orthonormal_basis", "betas").then(torch.t)),  # shape: (Ns, Nfts)
                space_shifts=LinkedVariable(MatMul("sources", "mixing_matrix")),                   # shape: (Ni, Nfts)
            )

        return d

    def initialize(self, dataset: Dataset, method: str = 'default') -> None:
        """
        Overloads base initialization of model (base method takes care of features consistency checks).

        Parameters
        ----------
        dataset : :class:`.Dataset`
            Input :class:`.Dataset` from which to initialize the model.
        method : :obj:`str`, optional
            The initialization method to be used.
            Default='default'.
        """

        # WIP: a bit dirty this way...
        # TODO? split method in two so that it would overwritting of method would be cleaner?
        if self.source_dimension is None:
            self.source_dimension = int(dataset.dimension ** .5)
            warnings.warn('You did not provide `source_dimension` hyperparameter for multivariate model, '
                          f'setting it to ⌊√dimension⌋ = {self.source_dimension}.')

        elif not (isinstance(self.source_dimension, int) and 0 <= self.source_dimension < dataset.dimension):
            raise LeaspyModelInputError(f"Sources dimension should be an integer in [0, dimension - 1[ "
                                        f"but you provided `source_dimension` = {self.source_dimension} whereas `dimension` = {dataset.dimension}")

<<<<<<< HEAD
        super().initialize(dataset, method=method)
=======
        self.attributes = AttributesFactory.attributes(
            self.name,
            dimension=self.dimension,
            source_dimension=self.source_dimension,
            **self._attributes_factory_ordinal_kws
        )

        # Postpone the computation of attributes when really needed!
        #self.attributes.update({'all'}, self.parameters)

    @abstractmethod
    def initialize_MCMC_toolbox(self) -> None:
        """
        Initialize :term:`MCMC` toolbox for calibration of model.
        """
        # TODO to move in a "MCMC-model interface"

    @abstractmethod
    def update_MCMC_toolbox(self, vars_to_update: Set[str], realizations: CollectionRealization) -> None:
        """
        Update the :term:`MCMC` toolbox with a :class:`.CollectionRealization` of model population parameters.

        Parameters
        ----------
        vars_to_update : :obj:`set` of :obj:`str`
            Names of the population parameters to update in :term:`MCMC` toolbox.
        realizations : :class:`.CollectionRealization`
            All the realizations to update :term:`MCMC` toolbox with.
        """
        # TODO to move in a "MCMC-model interface"
>>>>>>> f3c4ee1e


    #def load_parameters(self, parameters: KwargsType) -> None:
    #    """
    #    Updates all model parameters from the provided parameters.
    #
    #    Parameters
    #    ----------
    #    parameters : KwargsType
    #        The parameters to be loaded.
    #    """
    #    self.parameters = {}
    #    for k, v in parameters.items():
    #        if k in ('mixing_matrix',):
    #            # The mixing matrix will always be recomputed from `betas`
    #            # and the other needed model parameters (g, v0)
    #            continue
    #        if not isinstance(v, torch.Tensor):
    #            v = torch.tensor(v)
    #        self.parameters[k] = v
    #
    #    self._check_ordinal_parameters_consistency()

    def load_hyperparameters(self, hyperparameters: KwargsType) -> None:
        """
        Updates all model hyperparameters from the provided hyperparameters.

        Parameters
        ----------
        hyperparameters : KwargsType
            The hyperparameters to be loaded.
        """
        expected_hyperparameters = ('features', 'dimension', 'source_dimension')

        if 'features' in hyperparameters:
            self.features = hyperparameters['features']

        if 'dimension' in hyperparameters:
            if self.features and hyperparameters['dimension'] != len(self.features):
                raise LeaspyModelInputError(
                    f"Dimension provided ({hyperparameters['dimension']}) does not match "
                    f"features ({len(self.features)})"
                )
            self.dimension = hyperparameters['dimension']

        if 'source_dimension' in hyperparameters:
            if not (
                isinstance(hyperparameters['source_dimension'], int)
                and (hyperparameters['source_dimension'] >= 0)
                and (self.dimension is None or hyperparameters['source_dimension'] <= self.dimension - 1)
            ):
                raise LeaspyModelInputError(
                    f"Source dimension should be an integer in [0, dimension - 1], "
                    f"not {hyperparameters['source_dimension']}"
                )
            self.source_dimension = hyperparameters['source_dimension']

        # WIP
        ## special hyperparameter(s) for ordinal model
        #expected_hyperparameters += self._handle_ordinal_hyperparameters(hyperparameters)

        self._raise_if_unknown_hyperparameters(expected_hyperparameters, hyperparameters)

    def to_dict(self, *, with_mixing_matrix: bool = True) -> KwargsType:
        """
        Export ``Leaspy`` object as dictionary ready for :term:`JSON` saving.

        Parameters
        ----------
        with_mixing_matrix : :obj:`bool` (default ``True``)
            Save the :term:`mixing matrix` in the exported file in its 'parameters' section.

            .. warning::
                It is not a real parameter and its value will be overwritten at model loading
                (orthonormal basis is recomputed from other "true" parameters and mixing matrix
                is then deduced from this orthonormal basis and the betas)!
                It was integrated historically because it is used for convenience in
                browser webtool and only there...

        Returns
        -------
        KwargsType :
            The object as a dictionary.
        """
        model_settings = super().to_dict()
        model_settings['source_dimension'] = self.source_dimension

<<<<<<< HEAD
        if with_mixing_matrix and self.source_dimension >= 1:
            # transposed compared to previous version
            model_settings['parameters']['mixing_matrix'] = self.state['mixing_matrix'].tolist()

        # self._export_extra_ordinal_settings(model_settings)
=======
        if with_mixing_matrix:
            model_settings['parameters']['mixing_matrix'] = self.attributes.mixing_matrix.tolist()

        self._export_extra_ordinal_settings(model_settings)

        return model_settings

    @abstractmethod
    def compute_individual_tensorized(
        self,
        timepoints: torch.Tensor,
        individual_parameters: DictParamsTorch,
        *,
        attribute_type=None,
    ) -> torch.Tensor:
        """
        Compute the individual trajectories.

        Parameters
        ----------
        timepoints : :class:`torch.Tensor`
            The time points for which to compute the trajectory.
        individual_parameters : DictParamsTorch
            The individual parameters to use.
        attribute_type : Any, optional

        Returns
        -------
        :class:`torch.Tensor` :
            Individual trajectories.
        """
        pass

    def compute_mean_traj(
        self,
        timepoints: torch.Tensor,
        *,
        attribute_type: Optional[str] = None,
    ) -> torch.Tensor:
        """
        Compute trajectory of the model with individual parameters being the group-average ones.

        TODO check dimensions of io?

        Parameters
        ----------
        timepoints : :class:`torch.Tensor` of shape ``(1, n_timepoints)``
        attribute_type : :obj:`str` or None
            If a string, should be "MCMC".

        Returns
        -------
        :class:`torch.Tensor` of shape ``(1, n_timepoints, dimension)``
            The group-average values at given timepoints.
        """
        individual_parameters = {
            'xi': torch.tensor([self.parameters['xi_mean']]),
            'tau': torch.tensor([self.parameters['tau_mean']]),
            'sources': torch.zeros(self.source_dimension)
        }

        return self.compute_individual_tensorized(
            timepoints, individual_parameters, attribute_type=attribute_type
        )

    def _call_method_from_attributes(self, method_name: str, attribute_type: Optional[str], **call_kws):
        # TODO: mutualize with same function in univariate case...
        if attribute_type is None:
            return getattr(self.attributes, method_name)(**call_kws)
        elif attribute_type == 'MCMC':
            return getattr(self.MCMC_toolbox['attributes'], method_name)(**call_kws)
        else:
            raise LeaspyModelInputError(
                f"The specified attribute type does not exist: {attribute_type}. "
                "Should be None or 'MCMC'."
            )
>>>>>>> f3c4ee1e

        return model_settings<|MERGE_RESOLUTION|>--- conflicted
+++ resolved
@@ -143,40 +143,7 @@
             raise LeaspyModelInputError(f"Sources dimension should be an integer in [0, dimension - 1[ "
                                         f"but you provided `source_dimension` = {self.source_dimension} whereas `dimension` = {dataset.dimension}")
 
-<<<<<<< HEAD
         super().initialize(dataset, method=method)
-=======
-        self.attributes = AttributesFactory.attributes(
-            self.name,
-            dimension=self.dimension,
-            source_dimension=self.source_dimension,
-            **self._attributes_factory_ordinal_kws
-        )
-
-        # Postpone the computation of attributes when really needed!
-        #self.attributes.update({'all'}, self.parameters)
-
-    @abstractmethod
-    def initialize_MCMC_toolbox(self) -> None:
-        """
-        Initialize :term:`MCMC` toolbox for calibration of model.
-        """
-        # TODO to move in a "MCMC-model interface"
-
-    @abstractmethod
-    def update_MCMC_toolbox(self, vars_to_update: Set[str], realizations: CollectionRealization) -> None:
-        """
-        Update the :term:`MCMC` toolbox with a :class:`.CollectionRealization` of model population parameters.
-
-        Parameters
-        ----------
-        vars_to_update : :obj:`set` of :obj:`str`
-            Names of the population parameters to update in :term:`MCMC` toolbox.
-        realizations : :class:`.CollectionRealization`
-            All the realizations to update :term:`MCMC` toolbox with.
-        """
-        # TODO to move in a "MCMC-model interface"
->>>>>>> f3c4ee1e
 
 
     #def load_parameters(self, parameters: KwargsType) -> None:
@@ -264,89 +231,10 @@
         model_settings = super().to_dict()
         model_settings['source_dimension'] = self.source_dimension
 
-<<<<<<< HEAD
         if with_mixing_matrix and self.source_dimension >= 1:
             # transposed compared to previous version
             model_settings['parameters']['mixing_matrix'] = self.state['mixing_matrix'].tolist()
 
         # self._export_extra_ordinal_settings(model_settings)
-=======
-        if with_mixing_matrix:
-            model_settings['parameters']['mixing_matrix'] = self.attributes.mixing_matrix.tolist()
-
-        self._export_extra_ordinal_settings(model_settings)
-
-        return model_settings
-
-    @abstractmethod
-    def compute_individual_tensorized(
-        self,
-        timepoints: torch.Tensor,
-        individual_parameters: DictParamsTorch,
-        *,
-        attribute_type=None,
-    ) -> torch.Tensor:
-        """
-        Compute the individual trajectories.
-
-        Parameters
-        ----------
-        timepoints : :class:`torch.Tensor`
-            The time points for which to compute the trajectory.
-        individual_parameters : DictParamsTorch
-            The individual parameters to use.
-        attribute_type : Any, optional
-
-        Returns
-        -------
-        :class:`torch.Tensor` :
-            Individual trajectories.
-        """
-        pass
-
-    def compute_mean_traj(
-        self,
-        timepoints: torch.Tensor,
-        *,
-        attribute_type: Optional[str] = None,
-    ) -> torch.Tensor:
-        """
-        Compute trajectory of the model with individual parameters being the group-average ones.
-
-        TODO check dimensions of io?
-
-        Parameters
-        ----------
-        timepoints : :class:`torch.Tensor` of shape ``(1, n_timepoints)``
-        attribute_type : :obj:`str` or None
-            If a string, should be "MCMC".
-
-        Returns
-        -------
-        :class:`torch.Tensor` of shape ``(1, n_timepoints, dimension)``
-            The group-average values at given timepoints.
-        """
-        individual_parameters = {
-            'xi': torch.tensor([self.parameters['xi_mean']]),
-            'tau': torch.tensor([self.parameters['tau_mean']]),
-            'sources': torch.zeros(self.source_dimension)
-        }
-
-        return self.compute_individual_tensorized(
-            timepoints, individual_parameters, attribute_type=attribute_type
-        )
-
-    def _call_method_from_attributes(self, method_name: str, attribute_type: Optional[str], **call_kws):
-        # TODO: mutualize with same function in univariate case...
-        if attribute_type is None:
-            return getattr(self.attributes, method_name)(**call_kws)
-        elif attribute_type == 'MCMC':
-            return getattr(self.MCMC_toolbox['attributes'], method_name)(**call_kws)
-        else:
-            raise LeaspyModelInputError(
-                f"The specified attribute type does not exist: {attribute_type}. "
-                "Should be None or 'MCMC'."
-            )
->>>>>>> f3c4ee1e
 
         return model_settings