--- conflicted
+++ resolved
@@ -8,14 +8,6 @@
 from .multivariate_parallel import MultivariateParallelModel
 from .univariate import UnivariateModel
 
-<<<<<<< HEAD
-from .univariate_model import UnivariateModel
-from .multivariate_model import MultivariateModel
-# from .multivariate_parallel_model import MultivariateParallelModel
-from .constant_model import ConstantModel
-from .lme_model import LMEModel
-=======
->>>>>>> f3c4ee1e
 
 # flexible dictionary to have a simpler and more maintainable ModelFactory
 ALL_MODELS = {
